package bcast

/*
   bcast package for Go. Broadcasting on a set of channels.

   Copyright © 2013 Alexander I.Grafov <grafov@gmail.com>.
   All rights reserved.
   Use of this source code is governed by a BSD-style
   license that can be found in the LICENSE file.
*/

import (
<<<<<<< HEAD
	"sync"
=======
	"gopkg.in/fatih/set.v0"
>>>>>>> f4ed6a31
	"testing"
	"time"
)

// Create new broadcast group.
// Join two members.
func TestNewGroupAndJoin(t *testing.T) {
	group := NewGroup()
	member1 := group.Join()
	member2 := group.Join()
	if member1.group != member2.group {
		t.Fatal("group for these members must be same")
	}
}

// Create new broadcast group.
// Join two members.
// Unjoin first member.
func TestUnjoin(t *testing.T) {
	group := NewGroup()
	member1 := group.Join()
	member2 := group.Join()
	if len(group.members) != 2 {
		t.Fatal("incorrect length of `out` slice")
	}
	go group.Broadcast(2 * time.Second)

	member1.Close()
	if len(group.members) > 1 || group.members[0] != member2 {
		t.Fatal("unjoin member does not work")
	}
}

<<<<<<< HEAD
type Adder struct {
	count int
	l     sync.Mutex
}

func (a *Adder) Add(c int) {
	a.l.Lock()
	a.count += c
	a.l.Unlock()
}

func (a *Adder) Count() (c int) {
	a.l.Lock()
	c = a.count
	a.l.Unlock()
	return c
}

=======
>>>>>>> f4ed6a31
// Create new broadcast group.
// Join 12 members.
// Make group broadcast to all group members.
func TestMemberBroadcast(t *testing.T) {
	group := NewGroup()
	var channels []chan bool
	max := 12
	broadcaster := 3

	for i := 0; i <= max; i++ {
		c := make(chan bool)
		channels = append(channels, c)
	}

<<<<<<< HEAD
	group.Broadcasting(100 * time.Millisecond)
	if valcount.Count() != 12*12-12 { // number of channels * number of messages - number of channels
		t.Fatal("not all messages broadcasted")
	}
}

// Create new broadcast group.
// Join 12 members.
// Broadcast one integer from each member.
func TestBroadcastFromMember(t *testing.T) {
	var valcount Adder
	valcount.count = 0

	group := NewGroup()

	for i := 1; i <= 12; i++ {
		go func(i int, group *Group) {
			m := group.Join()
			m.Send(i)

			for {
=======
	for i, c := range channels {
		m := group.Join()
		go func(i int, group *Group, channel chan bool, member *Member) {
			if i == broadcaster {
				m.Send(i)
			} else {
>>>>>>> f4ed6a31
				val := m.Recv()
				if val != broadcaster {
					t.Fatal("incorrect message received")
				}
<<<<<<< HEAD
				valcount.Add(1)
=======
>>>>>>> f4ed6a31
			}
			channel <- true
			val := m.Recv()
			if val != "done" {
				t.Fatal("incorrect message received")
			}
			channel <- true
		}(i, group, c, m)
	}

<<<<<<< HEAD
	group.Broadcasting(100 * time.Millisecond)
	if valcount.Count() != 12*12-12 { // number of channels * number of messages - number of channels
		t.Fatal("not all messages broadcasted")
=======
	go group.Broadcast(0)
	for _, channel := range channels {
		<-channel
	}
	group.Send("done")
	for _, channel := range channels {
		<-channel
>>>>>>> f4ed6a31
	}
}

// Create new broadcast group.
// Join 12 members.
// Make group broadcast to all group members.
func TestGroupBroadcast(t *testing.T) {
<<<<<<< HEAD
	var valcount Adder
	valcount.count = 0

=======
>>>>>>> f4ed6a31
	group := NewGroup()
	var channels []chan bool
	max := 12

	for i := 0; i <= max; i++ {
		c := make(chan bool)
		channels = append(channels, c)
	}

	for i, c := range channels {
		m := group.Join()
		go func(i int, group *Group, channel chan bool, member *Member) {
			val := m.Recv()
			if val != "group message" {
				t.Fatal("incorrect message received")
			}
<<<<<<< HEAD
			valcount.Add(1)
		}(i, group)
=======
			channel <- true
		}(i, group, c, m)
>>>>>>> f4ed6a31
	}

	go group.Broadcast(0)
	group.Send("group message")
<<<<<<< HEAD
	time.Sleep(150 * time.Millisecond)

	if valcount.Count() != 12 {
		t.Fatal("not all messages broadcasted")
=======
	for _, channel := range channels {
		<-channel
>>>>>>> f4ed6a31
	}
}

// Create new broadcast group.
// Join 128 members.
// Make group broadcast to all members.
func TestBroadcastOnLargeNumberOfMembers(t *testing.T) {
	const max = 128
<<<<<<< HEAD
	var valcount Adder
	valcount.count = 0
=======
	var channels []chan *set.Set
	var members []*Member
	expected := set.New()
>>>>>>> f4ed6a31

	group := NewGroup()
	for i := 0; i <= max; i++ {
		expected.Add(i)
		m := group.Join()
		members = append(members, m)
	}
	for i, member := range members {
		c := make(chan *set.Set)
		channels = append(channels, c)
		go func(i int, group *Group, channel chan *set.Set, m *Member) {
			m.Send(i)
			encountered := set.New()
			encountered.Add(i) // The message sent by this member wont be received
			for {
				newValue := m.Recv()
				if encountered.Has(newValue) {
					t.Fatal("Received duplicate value")
				}
				encountered.Add(newValue)
				if encountered.IsEqual(expected) {
					break
				}
<<<<<<< HEAD
				valcount.Add(1)
=======
>>>>>>> f4ed6a31
			}
			channel <- encountered
		}(i, group, c, member)
	}
<<<<<<< HEAD

	group.Broadcasting(1 * time.Second)
	if valcount.Count() != max*max-max { // number of channels * number of messages - number of channels
		t.Fatalf("not all messages broadcasted (%d/%d)", valcount.Count(), max*max-max)
=======
	go group.Broadcast(0)
	for _, channel := range channels {
		<-channel
>>>>>>> f4ed6a31
	}
}<|MERGE_RESOLUTION|>--- conflicted
+++ resolved
@@ -10,11 +10,7 @@
 */
 
 import (
-<<<<<<< HEAD
-	"sync"
-=======
 	"gopkg.in/fatih/set.v0"
->>>>>>> f4ed6a31
 	"testing"
 	"time"
 )
@@ -48,27 +44,6 @@
 	}
 }
 
-<<<<<<< HEAD
-type Adder struct {
-	count int
-	l     sync.Mutex
-}
-
-func (a *Adder) Add(c int) {
-	a.l.Lock()
-	a.count += c
-	a.l.Unlock()
-}
-
-func (a *Adder) Count() (c int) {
-	a.l.Lock()
-	c = a.count
-	a.l.Unlock()
-	return c
-}
-
-=======
->>>>>>> f4ed6a31
 // Create new broadcast group.
 // Join 12 members.
 // Make group broadcast to all group members.
@@ -83,44 +58,16 @@
 		channels = append(channels, c)
 	}
 
-<<<<<<< HEAD
-	group.Broadcasting(100 * time.Millisecond)
-	if valcount.Count() != 12*12-12 { // number of channels * number of messages - number of channels
-		t.Fatal("not all messages broadcasted")
-	}
-}
-
-// Create new broadcast group.
-// Join 12 members.
-// Broadcast one integer from each member.
-func TestBroadcastFromMember(t *testing.T) {
-	var valcount Adder
-	valcount.count = 0
-
-	group := NewGroup()
-
-	for i := 1; i <= 12; i++ {
-		go func(i int, group *Group) {
-			m := group.Join()
-			m.Send(i)
-
-			for {
-=======
 	for i, c := range channels {
 		m := group.Join()
 		go func(i int, group *Group, channel chan bool, member *Member) {
 			if i == broadcaster {
 				m.Send(i)
 			} else {
->>>>>>> f4ed6a31
 				val := m.Recv()
 				if val != broadcaster {
 					t.Fatal("incorrect message received")
 				}
-<<<<<<< HEAD
-				valcount.Add(1)
-=======
->>>>>>> f4ed6a31
 			}
 			channel <- true
 			val := m.Recv()
@@ -131,11 +78,6 @@
 		}(i, group, c, m)
 	}
 
-<<<<<<< HEAD
-	group.Broadcasting(100 * time.Millisecond)
-	if valcount.Count() != 12*12-12 { // number of channels * number of messages - number of channels
-		t.Fatal("not all messages broadcasted")
-=======
 	go group.Broadcast(0)
 	for _, channel := range channels {
 		<-channel
@@ -143,7 +85,6 @@
 	group.Send("done")
 	for _, channel := range channels {
 		<-channel
->>>>>>> f4ed6a31
 	}
 }
 
@@ -151,12 +92,6 @@
 // Join 12 members.
 // Make group broadcast to all group members.
 func TestGroupBroadcast(t *testing.T) {
-<<<<<<< HEAD
-	var valcount Adder
-	valcount.count = 0
-
-=======
->>>>>>> f4ed6a31
 	group := NewGroup()
 	var channels []chan bool
 	max := 12
@@ -173,26 +108,14 @@
 			if val != "group message" {
 				t.Fatal("incorrect message received")
 			}
-<<<<<<< HEAD
-			valcount.Add(1)
-		}(i, group)
-=======
 			channel <- true
 		}(i, group, c, m)
->>>>>>> f4ed6a31
 	}
 
 	go group.Broadcast(0)
 	group.Send("group message")
-<<<<<<< HEAD
-	time.Sleep(150 * time.Millisecond)
-
-	if valcount.Count() != 12 {
-		t.Fatal("not all messages broadcasted")
-=======
 	for _, channel := range channels {
 		<-channel
->>>>>>> f4ed6a31
 	}
 }
 
@@ -201,14 +124,9 @@
 // Make group broadcast to all members.
 func TestBroadcastOnLargeNumberOfMembers(t *testing.T) {
 	const max = 128
-<<<<<<< HEAD
-	var valcount Adder
-	valcount.count = 0
-=======
 	var channels []chan *set.Set
 	var members []*Member
 	expected := set.New()
->>>>>>> f4ed6a31
 
 	group := NewGroup()
 	for i := 0; i <= max; i++ {
@@ -232,23 +150,12 @@
 				if encountered.IsEqual(expected) {
 					break
 				}
-<<<<<<< HEAD
-				valcount.Add(1)
-=======
->>>>>>> f4ed6a31
 			}
 			channel <- encountered
 		}(i, group, c, member)
 	}
-<<<<<<< HEAD
-
-	group.Broadcasting(1 * time.Second)
-	if valcount.Count() != max*max-max { // number of channels * number of messages - number of channels
-		t.Fatalf("not all messages broadcasted (%d/%d)", valcount.Count(), max*max-max)
-=======
 	go group.Broadcast(0)
 	for _, channel := range channels {
 		<-channel
->>>>>>> f4ed6a31
 	}
 }